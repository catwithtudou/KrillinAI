package config

import (
<<<<<<< HEAD
	"errors"         // 用于创建和返回错误
	"krillin-ai/log" // 导入项目自定义日志包
	"net/url"        // 用于解析和处理URL
	"os"             // 提供操作系统功能，如文件访问和环境变量
	"strconv"        // 提供字符串转换功能

	"github.com/BurntSushi/toml" // 用于解析TOML格式的配置文件
=======
	"errors"
	"fmt"
	"github.com/BurntSushi/toml"
	"go.uber.org/zap"
	"krillin-ai/log"
	"net/url"
	"os"
	"runtime"
	"strconv"
>>>>>>> 9e742ecb
)

// App 应用程序核心配置结构体
type App struct {
	SegmentDuration      int      `toml:"segment_duration"`       // 音频分段时长（秒），用于音频处理
	TranslateParallelNum int      `toml:"translate_parallel_num"` // 翻译并行处理的数量，控制并发
	Proxy                string   `toml:"proxy"`                  // 代理服务器地址，用于网络请求
	ParsedProxy          *url.URL // 解析后的代理URL对象，不保存到配置文件
	TranscribeProvider   string   `toml:"transcribe_provider"` // 转写服务提供商（openai/fasterwhisper/aliyun）
	LlmProvider          string   `toml:"llm_provider"`        // 大语言模型提供商（openai/aliyun）
}

// Server Web服务器配置结构体
type Server struct {
	Host string `toml:"host"` // 服务器监听的主机地址
	Port int    `toml:"port"` // 服务器监听的端口号
}

// LocalModel 本地模型配置结构体
type LocalModel struct {
<<<<<<< HEAD
	FasterWhisper string `toml:"faster_whisper"` // FasterWhisper模型大小（tiny/medium/large-v2）
}

// Openai OpenAI服务配置结构体
type Openai struct {
	BaseUrl string `toml:"base_url"` // OpenAI API的基础URL，支持自定义或第三方兼容接口
	Model   string `toml:"model"`    // 使用的模型名称
	ApiKey  string `toml:"api_key"`  // OpenAI的API密钥
}

// AliyunOss 阿里云对象存储服务配置
=======
	Whisper string `toml:"whisper"`
}

type OpenAiWhisper struct {
	BaseUrl string `toml:"base_url"`
	ApiKey  string `toml:"api_key"`
}

type Openai struct {
	BaseUrl string        `toml:"base_url"`
	Model   string        `toml:"model"`
	ApiKey  string        `toml:"api_key"`
	Whisper OpenAiWhisper `toml:"whisper"`
}

>>>>>>> 9e742ecb
type AliyunOss struct {
	AccessKeyId     string `toml:"access_key_id"`     // 阿里云访问ID
	AccessKeySecret string `toml:"access_key_secret"` // 阿里云访问密钥
	Bucket          string `toml:"bucket"`            // OSS存储桶名称
}

// AliyunSpeech 阿里云语音服务配置
type AliyunSpeech struct {
	AccessKeyId     string `toml:"access_key_id"`     // 阿里云访问ID
	AccessKeySecret string `toml:"access_key_secret"` // 阿里云访问密钥
	AppKey          string `toml:"app_key"`           // 阿里云语音服务的应用密钥
}

// AliyunBailian 阿里云百炼大语言模型服务配置
type AliyunBailian struct {
	ApiKey string `toml:"api_key"` // 阿里云百炼服务API密钥
}

// Aliyun 阿里云服务总配置结构体
type Aliyun struct {
	Oss     AliyunOss     `toml:"oss"`     // 阿里云对象存储配置
	Speech  AliyunSpeech  `toml:"speech"`  // 阿里云语音服务配置
	Bailian AliyunBailian `toml:"bailian"` // 阿里云百炼大模型配置
}

// Config 全局配置结构体，整合所有配置模块
type Config struct {
	App        App        `toml:"app"`         // 应用核心配置
	Server     Server     `toml:"server"`      // 服务器配置
	LocalModel LocalModel `toml:"local_model"` // 本地模型配置
	Openai     Openai     `toml:"openai"`      // OpenAI服务配置
	Aliyun     Aliyun     `toml:"aliyun"`      // 阿里云服务配置
}

// Conf 全局配置实例，包含默认值
// 这些默认值在没有配置文件且环境变量未设置时使用
var Conf = Config{
	App: App{
		SegmentDuration:      5,        // 默认音频分段为5秒
		TranslateParallelNum: 5,        // 默认5个并发翻译任务
		TranscribeProvider:   "openai", // 默认使用OpenAI作为转写提供商
		LlmProvider:          "openai", // 默认使用OpenAI作为LLM提供商
	},
	Server: Server{
		Host: "127.0.0.1", // 默认监听本地回环地址
		Port: 8888,        // 默认端口8888
	},
	LocalModel: LocalModel{
<<<<<<< HEAD
		FasterWhisper: "medium", // 默认使用中等大小的FasterWhisper模型
=======
		Whisper: "large-v2",
>>>>>>> 9e742ecb
	},
}

// loadFromEnv 从环境变量加载配置
// 允许通过环境变量覆盖默认配置和配置文件中的设置
func loadFromEnv() {
	// App 配置
	if v := os.Getenv("KRILLIN_SEGMENT_DURATION"); v != "" {
		if duration, err := strconv.Atoi(v); err == nil {
			Conf.App.SegmentDuration = duration
		}
	}
	if v := os.Getenv("KRILLIN_TRANSLATE_PARALLEL_NUM"); v != "" {
		if num, err := strconv.Atoi(v); err == nil {
			Conf.App.TranslateParallelNum = num
		}
	}
	if v := os.Getenv("KRILLIN_PROXY"); v != "" {
		Conf.App.Proxy = v
	}
	if v := os.Getenv("KRILLIN_TRANSCRIBE_PROVIDER"); v != "" {
		Conf.App.TranscribeProvider = v
	}
	if v := os.Getenv("KRILLIN_LLM_PROVIDER"); v != "" {
		Conf.App.LlmProvider = v
	}

	// Server 配置
	if v := os.Getenv("KRILLIN_SERVER_HOST"); v != "" {
		Conf.Server.Host = v
	}
	if v := os.Getenv("KRILLIN_SERVER_PORT"); v != "" {
		if port, err := strconv.Atoi(v); err == nil {
			Conf.Server.Port = port
		}
	}

	// LocalModel 配置
	if v := os.Getenv("KRILLIN_LOCAL_WHISPER"); v != "" {
		Conf.LocalModel.Whisper = v
	}

	// OpenAI 配置
	if v := os.Getenv("KRILLIN_OPENAI_BASE_URL"); v != "" {
		Conf.Openai.BaseUrl = v
	}
	if v := os.Getenv("KRILLIN_OPENAI_MODEL"); v != "" {
		Conf.Openai.Model = v
	}
	if v := os.Getenv("KRILLIN_OPENAI_API_KEY"); v != "" {
		Conf.Openai.ApiKey = v
	}

	// Whisper配置
	if v := os.Getenv("KRILLIN_OPENAI_WHISPER_BASE_URL"); v != "" {
		Conf.Openai.Whisper.BaseUrl = v
	}
	if v := os.Getenv("KRILLIN_OPENAI_WHISPER_API_KEY"); v != "" {
		Conf.Openai.Whisper.ApiKey = v
	}

	// Aliyun OSS 配置
	if v := os.Getenv("KRILLIN_ALIYUN_OSS_ACCESS_KEY_ID"); v != "" {
		Conf.Aliyun.Oss.AccessKeyId = v
	}
	if v := os.Getenv("KRILLIN_ALIYUN_OSS_ACCESS_KEY_SECRET"); v != "" {
		Conf.Aliyun.Oss.AccessKeySecret = v
	}
	if v := os.Getenv("KRILLIN_ALIYUN_OSS_BUCKET"); v != "" {
		Conf.Aliyun.Oss.Bucket = v
	}

	// Aliyun Speech 配置
	if v := os.Getenv("KRILLIN_ALIYUN_SPEECH_ACCESS_KEY_ID"); v != "" {
		Conf.Aliyun.Speech.AccessKeyId = v
	}
	if v := os.Getenv("KRILLIN_ALIYUN_SPEECH_ACCESS_KEY_SECRET"); v != "" {
		Conf.Aliyun.Speech.AccessKeySecret = v
	}
	if v := os.Getenv("KRILLIN_ALIYUN_SPEECH_APP_KEY"); v != "" {
		Conf.Aliyun.Speech.AppKey = v
	}

	// Aliyun Bailian 配置
	if v := os.Getenv("KRILLIN_ALIYUN_BAILIAN_API_KEY"); v != "" {
		Conf.Aliyun.Bailian.ApiKey = v
	}
}

// validateConfig 验证配置的有效性和完整性
// 确保所选服务提供商的必要配置已正确设置
func validateConfig() error {
	// 检查转写服务提供商配置
	switch Conf.App.TranscribeProvider {
	case "openai":
<<<<<<< HEAD
		// OpenAI转写服务需要API密钥
		if Conf.Openai.ApiKey == "" {
			return errors.New("使用OpenAI转写服务需要配置 OpenAI API Key")
		}
	case "fasterwhisper":
		// 验证FasterWhisper模型选择是否有效
		if Conf.LocalModel.FasterWhisper != "tiny" && Conf.LocalModel.FasterWhisper != "medium" && Conf.LocalModel.FasterWhisper != "large-v2" {
=======
		if Conf.Openai.Whisper.ApiKey == "" {
			return errors.New("使用OpenAI转写服务需要配置 OpenAI API Key")
		}
	case "fasterwhisper":
		if Conf.LocalModel.Whisper != "tiny" && Conf.LocalModel.Whisper != "medium" && Conf.LocalModel.Whisper != "large-v2" {
>>>>>>> 9e742ecb
			return errors.New("检测到开启了fasterwhisper，但模型选型配置不正确，请检查配置")
		}
	case "whisperkit":
		if runtime.GOOS != "darwin" {
			log.GetLogger().Error("whisperkit只支持macos", zap.String("当前系统", runtime.GOOS))
			return fmt.Errorf("whisperkit只支持macos")
		}
		if Conf.LocalModel.Whisper != "large-v2" {
			return errors.New("检测到开启了whisperkit，但模型选型配置不正确，请检查配置")
		}
	case "aliyun":
		// 阿里云语音服务需要完整的密钥配置
		if Conf.Aliyun.Speech.AccessKeyId == "" || Conf.Aliyun.Speech.AccessKeySecret == "" || Conf.Aliyun.Speech.AppKey == "" {
			return errors.New("使用阿里云语音服务需要配置相关密钥")
		}
	default:
		return errors.New("不支持的转录提供商")
	}

	// 检查LLM提供商配置
	switch Conf.App.LlmProvider {
	case "openai":
		// OpenAI LLM服务需要API密钥
		if Conf.Openai.ApiKey == "" {
			return errors.New("使用OpenAI LLM服务需要配置 OpenAI API Key")
		}
	case "aliyun":
		// 阿里云百炼服务需要API密钥
		if Conf.Aliyun.Bailian.ApiKey == "" {
			return errors.New("使用阿里云百炼服务需要配置 API Key")
		}
	default:
		return errors.New("不支持的LLM提供商")
	}

	return nil
}

// LoadConfig 加载配置的主函数
// 按照优先级依次尝试：配置文件 -> 环境变量 -> 默认值
func LoadConfig() error {
	var err error
	configPath := "./config/config.toml"

	// 检查配置文件是否存在
	if _, err = os.Stat(configPath); os.IsNotExist(err) {
		// 配置文件不存在，从环境变量加载
		log.GetLogger().Info("未找到配置文件，从环境变量中加载配置")
		loadFromEnv()
	} else {
		// 配置文件存在，优先从配置文件加载
		log.GetLogger().Info("已找到配置文件，从配置文件中加载配置")
		_, err = toml.DecodeFile(configPath, &Conf)
	}

	// 解析代理地址（如果设置了代理）
	Conf.App.ParsedProxy, err = url.Parse(Conf.App.Proxy)
	if err != nil {
		return err
	}

<<<<<<< HEAD
	// 使用本地FasterWhisper模型时不允许并行处理（资源限制）
	if Conf.App.TranscribeProvider == "fasterwhisper" {
=======
	// 本地模型不并发
	if Conf.App.TranscribeProvider == "fasterwhisper" || Conf.App.TranscribeProvider == "whisperkit" {
>>>>>>> 9e742ecb
		Conf.App.TranslateParallelNum = 1
	}

	// 验证配置是否完整有效
	return validateConfig()
}<|MERGE_RESOLUTION|>--- conflicted
+++ resolved
@@ -1,25 +1,16 @@
 package config
 
 import (
-<<<<<<< HEAD
-	"errors"         // 用于创建和返回错误
-	"krillin-ai/log" // 导入项目自定义日志包
-	"net/url"        // 用于解析和处理URL
-	"os"             // 提供操作系统功能，如文件访问和环境变量
-	"strconv"        // 提供字符串转换功能
-
-	"github.com/BurntSushi/toml" // 用于解析TOML格式的配置文件
-=======
 	"errors"
 	"fmt"
-	"github.com/BurntSushi/toml"
-	"go.uber.org/zap"
 	"krillin-ai/log"
 	"net/url"
 	"os"
 	"runtime"
 	"strconv"
->>>>>>> 9e742ecb
+
+	"github.com/BurntSushi/toml"
+	"go.uber.org/zap"
 )
 
 // App 应用程序核心配置结构体
@@ -40,19 +31,6 @@
 
 // LocalModel 本地模型配置结构体
 type LocalModel struct {
-<<<<<<< HEAD
-	FasterWhisper string `toml:"faster_whisper"` // FasterWhisper模型大小（tiny/medium/large-v2）
-}
-
-// Openai OpenAI服务配置结构体
-type Openai struct {
-	BaseUrl string `toml:"base_url"` // OpenAI API的基础URL，支持自定义或第三方兼容接口
-	Model   string `toml:"model"`    // 使用的模型名称
-	ApiKey  string `toml:"api_key"`  // OpenAI的API密钥
-}
-
-// AliyunOss 阿里云对象存储服务配置
-=======
 	Whisper string `toml:"whisper"`
 }
 
@@ -68,7 +46,6 @@
 	Whisper OpenAiWhisper `toml:"whisper"`
 }
 
->>>>>>> 9e742ecb
 type AliyunOss struct {
 	AccessKeyId     string `toml:"access_key_id"`     // 阿里云访问ID
 	AccessKeySecret string `toml:"access_key_secret"` // 阿里云访问密钥
@@ -117,11 +94,7 @@
 		Port: 8888,        // 默认端口8888
 	},
 	LocalModel: LocalModel{
-<<<<<<< HEAD
-		FasterWhisper: "medium", // 默认使用中等大小的FasterWhisper模型
-=======
 		Whisper: "large-v2",
->>>>>>> 9e742ecb
 	},
 }
 
@@ -217,21 +190,11 @@
 	// 检查转写服务提供商配置
 	switch Conf.App.TranscribeProvider {
 	case "openai":
-<<<<<<< HEAD
-		// OpenAI转写服务需要API密钥
-		if Conf.Openai.ApiKey == "" {
-			return errors.New("使用OpenAI转写服务需要配置 OpenAI API Key")
-		}
-	case "fasterwhisper":
-		// 验证FasterWhisper模型选择是否有效
-		if Conf.LocalModel.FasterWhisper != "tiny" && Conf.LocalModel.FasterWhisper != "medium" && Conf.LocalModel.FasterWhisper != "large-v2" {
-=======
 		if Conf.Openai.Whisper.ApiKey == "" {
 			return errors.New("使用OpenAI转写服务需要配置 OpenAI API Key")
 		}
 	case "fasterwhisper":
 		if Conf.LocalModel.Whisper != "tiny" && Conf.LocalModel.Whisper != "medium" && Conf.LocalModel.Whisper != "large-v2" {
->>>>>>> 9e742ecb
 			return errors.New("检测到开启了fasterwhisper，但模型选型配置不正确，请检查配置")
 		}
 	case "whisperkit":
@@ -293,13 +256,8 @@
 		return err
 	}
 
-<<<<<<< HEAD
-	// 使用本地FasterWhisper模型时不允许并行处理（资源限制）
-	if Conf.App.TranscribeProvider == "fasterwhisper" {
-=======
 	// 本地模型不并发
 	if Conf.App.TranscribeProvider == "fasterwhisper" || Conf.App.TranscribeProvider == "whisperkit" {
->>>>>>> 9e742ecb
 		Conf.App.TranslateParallelNum = 1
 	}
 
