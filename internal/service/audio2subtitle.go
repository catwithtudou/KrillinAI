package service

import (
	"bufio"
	"context"
	"errors"
	"fmt"
	"krillin-ai/config"
	"krillin-ai/internal/storage"
	"krillin-ai/internal/types"
	"krillin-ai/log"
	"krillin-ai/pkg/util"
	"math"
	"os"
	"os/exec"
	"path/filepath"
<<<<<<< HEAD
	"strconv"
=======
	"runtime/debug"
>>>>>>> 15cd3a2e
	"strings"
	"sync"

	"go.uber.org/zap"
	"golang.org/x/sync/errgroup"
)

func (s Service) audioToSubtitle(ctx context.Context, stepParam *types.SubtitleTaskStepParam) error {
	var err error
	err = s.splitAudio(ctx, stepParam)
	if err != nil {
		return fmt.Errorf("audioToSubtitle splitAudio error: %w", err)
	}
	err = s.audioToSrt(ctx, stepParam) // 这里进度更新到90%了
	if err != nil {
		return fmt.Errorf("audioToSubtitle audioToSrt error: %w", err)
	}
	err = s.splitSrt(ctx, stepParam)
	if err != nil {
		return fmt.Errorf("audioToSubtitle splitSrt error: %w", err)
	}
	// 更新字幕任务信息
	storage.SubtitleTasks[stepParam.TaskId].ProcessPct = 95
	return nil
}

func (s Service) splitAudio(ctx context.Context, stepParam *types.SubtitleTaskStepParam) error {
	log.GetLogger().Info("audioToSubtitle.splitAudio start", zap.String("task id", stepParam.TaskId))
	var err error
	// 使用ffmpeg分割音频
	outputPattern := filepath.Join(stepParam.TaskBasePath, types.SubtitleTaskSplitAudioFileNamePattern) // 输出文件格式
	segmentDuration := config.Conf.App.SegmentDuration * 60

	cmd := exec.Command(
		storage.FfmpegPath,
		"-i", stepParam.AudioFilePath, // 输入
		"-f", "segment", // 输出文件格式为分段
		"-segment_time", fmt.Sprintf("%d", segmentDuration), // 每段时长（以秒为单位）
		"-reset_timestamps", "1", // 重置每段时间戳
		"-y", // 覆盖输出文件
		outputPattern,
	)
	err = cmd.Run()
	if err != nil {
		log.GetLogger().Error("audioToSubtitle splitAudio ffmpeg err", zap.Any("stepParam", stepParam), zap.Error(err))
		return fmt.Errorf("audioToSubtitle splitAudio ffmpeg err: %w", err)
	}

	// 获取分割后的文件列表
	audioFiles, err := filepath.Glob(filepath.Join(stepParam.TaskBasePath, fmt.Sprintf("%s_*.mp3", types.SubtitleTaskSplitAudioFileNamePrefix)))
	if err != nil {
		log.GetLogger().Error("audioToSubtitle splitAudio filepath.Glob err", zap.Any("stepParam", stepParam), zap.Error(err))
		return fmt.Errorf("audioToSubtitle splitAudio filepath.Glob err: %w", err)
	}
	if len(audioFiles) == 0 {
		log.GetLogger().Error("audioToSubtitle splitAudio no audio files found", zap.Any("stepParam", stepParam))
		return errors.New("audioToSubtitle splitAudio no audio files found")
	}

	num := 1
	for _, audioFile := range audioFiles {
		stepParam.SmallAudios = append(stepParam.SmallAudios, &types.SmallAudio{
			AudioFile: audioFile,
			Num:       num,
		})
		num++
	}

	// 更新字幕任务信息
	storage.SubtitleTasks[stepParam.TaskId].ProcessPct = 20

	log.GetLogger().Info("audioToSubtitle.splitAudio end", zap.String("task id", stepParam.TaskId))
	return nil
}

func (s Service) audioToSrt(ctx context.Context, stepParam *types.SubtitleTaskStepParam) error {
	log.GetLogger().Info("audioToSubtitle.audioToSrt start", zap.Any("taskId", stepParam.TaskId))
	var (
		cancel              context.CancelFunc
		stepNum             = 0
		parallelControlChan = make(chan struct{}, config.Conf.App.TranslateParallelNum)
		eg                  *errgroup.Group
		stepNumMu           sync.Mutex
		err                 error
	)
	ctx, cancel = context.WithCancel(ctx)
	defer cancel()
	eg, ctx = errgroup.WithContext(ctx)
	for _, audioFileItem := range stepParam.SmallAudios {
		parallelControlChan <- struct{}{}
		audioFile := audioFileItem
		eg.Go(func() error {
			defer func() {
				<-parallelControlChan
				if r := recover(); r != nil {
					log.GetLogger().Error("audioToSubtitle.audioToSrt panic recovered", zap.Any("panic", r), zap.String("stack", string(debug.Stack())))
				}
			}()
			select {
			case <-ctx.Done():
				return ctx.Err()
			default:
			}
			// 语音转文字
			var transcriptionData *types.TranscriptionData
			for i := 0; i < 3; i++ {
				language := string(stepParam.OriginLanguage)
				if language == "zh_cn" {
					language = "zh" // 切换一下
				}
				transcriptionData, err = s.Transcriber.Transcription(audioFile.AudioFile, language, stepParam.TaskBasePath)
				if err == nil {
					break
				}
			}
			if err != nil {
				cancel()
				log.GetLogger().Error("audioToSubtitle audioToSrt Transcription err", zap.Any("stepParam", stepParam), zap.String("audio file", audioFile.AudioFile), zap.Error(err))
				return fmt.Errorf("audioToSubtitle audioToSrt Transcription err: %w", err)
			}

			if transcriptionData.Text == "" {
				log.GetLogger().Info("audioToSubtitle audioToSrt TranscriptionData.Text is empty", zap.Any("stepParam", stepParam), zap.String("audio file", audioFile.AudioFile))
			}

			audioFile.TranscriptionData = transcriptionData

			// 更新字幕任务信息
			stepNumMu.Lock()
			stepNum++
			processPct := uint8(20 + 70*stepNum/(len(stepParam.SmallAudios)*2))
			stepNumMu.Unlock()
			storage.SubtitleTasks[stepParam.TaskId].ProcessPct = processPct

			// 拆分字幕并翻译
			err = s.splitTextAndTranslate(stepParam.TaskId, stepParam.TaskBasePath, stepParam.TargetLanguage, stepParam.EnableModalFilter, audioFile)
			if err != nil {
				cancel()
				log.GetLogger().Error("audioToSubtitle audioToSrt splitTextAndTranslate err", zap.Any("stepParam", stepParam), zap.String("audio file", audioFile.AudioFile), zap.Error(err))
				return fmt.Errorf("audioToSubtitle audioToSrt err: %w", err)
			}

			stepNumMu.Lock()
			stepNum++
			processPct = uint8(20 + 70*stepNum/(len(stepParam.SmallAudios)*2))
			stepNumMu.Unlock()

			storage.SubtitleTasks[stepParam.TaskId].ProcessPct = processPct

			// 生成时间戳
			err = s.generateTimestamps(stepParam.TaskId, stepParam.TaskBasePath, stepParam.OriginLanguage, stepParam.SubtitleResultType, audioFile, stepParam.MaxWordOneLine)
			if err != nil {
				cancel()
				log.GetLogger().Error("audioToSubtitle audioToSrt generateTimestamps err", zap.Any("stepParam", stepParam), zap.String("audio file", audioFile.AudioFile), zap.Error(err))
				return fmt.Errorf("audioToSubtitle audioToSrt err: %w", err)
			}
			return nil
		})
	}

	if err = eg.Wait(); err != nil {
		log.GetLogger().Error("audioToSubtitle audioToSrt eg.Wait err", zap.Any("taskId", stepParam.TaskId), zap.Error(err))
		return fmt.Errorf("audioToSubtitle audioToSrt eg.Wait err: %w", err)
	}

	// 合并文件
	originNoTsFiles := make([]string, 0)
	bilingualFiles := make([]string, 0)
	shortOriginMixedFiles := make([]string, 0)
	shortOriginFiles := make([]string, 0)
	for i := 1; i <= len(stepParam.SmallAudios); i++ {
		splitOriginNoTsFile := fmt.Sprintf("%s/%s", stepParam.TaskBasePath, fmt.Sprintf(types.SubtitleTaskSplitSrtNoTimestampFileNamePattern, i))
		originNoTsFiles = append(originNoTsFiles, splitOriginNoTsFile)
		splitBilingualFile := fmt.Sprintf("%s/%s", stepParam.TaskBasePath, fmt.Sprintf(types.SubtitleTaskSplitBilingualSrtFileNamePattern, i))
		bilingualFiles = append(bilingualFiles, splitBilingualFile)
		shortOriginMixedFile := fmt.Sprintf("%s/%s", stepParam.TaskBasePath, fmt.Sprintf(types.SubtitleTaskSplitShortOriginMixedSrtFileNamePattern, i))
		shortOriginMixedFiles = append(shortOriginMixedFiles, shortOriginMixedFile)
		shortOriginFile := fmt.Sprintf("%s/%s", stepParam.TaskBasePath, fmt.Sprintf(types.SubtitleTaskSplitShortOriginSrtFileNamePattern, i))
		shortOriginFiles = append(shortOriginFiles, shortOriginFile)
	}

	// 合并原始无时间戳字幕
	originNoTsFile := fmt.Sprintf("%s/%s", stepParam.TaskBasePath, types.SubtitleTaskSrtNoTimestampFileName)
	err = util.MergeFile(originNoTsFile, originNoTsFiles...)
	if err != nil {
		log.GetLogger().Error("audioToSubtitle audioToSrt merge originNoTsFile err",
			zap.Any("stepParam", stepParam), zap.Error(err))
		return fmt.Errorf("audioToSubtitle audioToSrt merge originNoTsFile err: %w", err)
	}

	// 合并最终双语字幕
	bilingualFile := fmt.Sprintf("%s/%s", stepParam.TaskBasePath, types.SubtitleTaskBilingualSrtFileName)
	err = util.MergeSrtFiles(bilingualFile, bilingualFiles...)
	if err != nil {
		log.GetLogger().Error("audioToSubtitle audioToSrt merge BilingualFile err",
			zap.Any("stepParam", stepParam), zap.Error(err))
		return fmt.Errorf("audioToSubtitle audioToSrt merge BilingualFile err: %w", err)
	}

	//合并最终双语字幕 长中文+短英文
	shortOriginMixedFile := fmt.Sprintf("%s/%s", stepParam.TaskBasePath, types.SubtitleTaskShortOriginMixedSrtFileName)
	err = util.MergeSrtFiles(shortOriginMixedFile, shortOriginMixedFiles...)
	if err != nil {
		log.GetLogger().Error("audioToSubtitle audioToSrt merge shortOriginMixedFile err",
			zap.Any("stepParam", stepParam), zap.Error(err))
		return fmt.Errorf("audioToSrt merge shortOriginMixedFile err: %w", err)
	}
	stepParam.ShortOriginMixedSrtFilePath = shortOriginMixedFile

	// 合并最终原始字幕 短英文
	shortOriginFile := fmt.Sprintf("%s/%s", stepParam.TaskBasePath, types.SubtitleTaskShortOriginSrtFileName)
	err = util.MergeSrtFiles(shortOriginFile, shortOriginFiles...)
	if err != nil {
		log.GetLogger().Error("audioToSubtitle audioToSrt mergeShortOriginFile err",
			zap.Any("stepParam", stepParam), zap.Error(err))
		return fmt.Errorf("audioToSrt mergeShortOriginFile err: %w", err)
	}

	// 供后续分割单语使用
	stepParam.BilingualSrtFilePath = bilingualFile

	// 更新字幕任务信息
	storage.SubtitleTasks[stepParam.TaskId].ProcessPct = 90

	log.GetLogger().Info("audioToSubtitle.audioToSrt end", zap.Any("taskId", stepParam.TaskId))

	return nil
}

func (s Service) splitSrt(ctx context.Context, stepParam *types.SubtitleTaskStepParam) error {
	log.GetLogger().Info("audioToSubtitle.splitSrt start", zap.Any("task id", stepParam.TaskId))

	originLanguageSrtFilePath := filepath.Join(stepParam.TaskBasePath, types.SubtitleTaskOriginLanguageSrtFileName)
	originLanguageTextFilePath := filepath.Join(stepParam.TaskBasePath, "output", types.SubtitleTaskOriginLanguageTextFileName)
	targetLanguageSrtFilePath := filepath.Join(stepParam.TaskBasePath, types.SubtitleTaskTargetLanguageSrtFileName)
	targetLanguageTextFilePath := filepath.Join(stepParam.TaskBasePath, "output", types.SubtitleTaskTargetLanguageTextFileName)
	// 打开双语字幕文件
	file, err := os.Open(stepParam.BilingualSrtFilePath)
	if err != nil {
		log.GetLogger().Error("audioToSubtitle splitSrt open bilingual srt file error", zap.Any("stepParam", stepParam), zap.Error(err))
		return fmt.Errorf("audioToSubtitle splitSrt open bilingual srt file error: %w", err)
	}
	defer file.Close()

	// 打开输出字幕和文稿文件
	originLanguageSrtFile, err := os.Create(originLanguageSrtFilePath)
	if err != nil {
		log.GetLogger().Error("audioToSubtitle splitSrt create originLanguageSrtFile error", zap.Any("stepParam", stepParam), zap.Error(err))
		return fmt.Errorf("audioToSubtitle splitSrt create originLanguageSrtFile error: %w", err)
	}
	defer originLanguageSrtFile.Close()

	originLanguageTextFile, err := os.Create(originLanguageTextFilePath)
	if err != nil {
		log.GetLogger().Error("audioToSubtitle splitSrt create originLanguageTextFile error", zap.Any("stepParam", stepParam), zap.Error(err))
		return fmt.Errorf("audioToSubtitle splitSrt create originLanguageTextFile error: %w", err)
	}
	defer originLanguageTextFile.Close()

	targetLanguageSrtFile, err := os.Create(targetLanguageSrtFilePath)
	if err != nil {
		log.GetLogger().Error("audioToSubtitle.splitSrt create targetLanguageSrtFile error", zap.Any("stepParam", stepParam), zap.Error(err))
		return fmt.Errorf("audioToSubtitle.splitSrt create targetLanguageSrtFile error: %w", err)
	}
	defer targetLanguageSrtFile.Close()

	targetLanguageTextFile, err := os.Create(targetLanguageTextFilePath)
	if err != nil {
		log.GetLogger().Error("audioToSubtitle.splitSrt create targetLanguageTextFile error", zap.Any("stepParam", stepParam), zap.Error(err))
		return fmt.Errorf("audioToSubtitle.splitSrt create targetLanguageTextFile error: %w", err)
	}
	defer targetLanguageTextFile.Close()

	isTargetOnTop := stepParam.SubtitleResultType == types.SubtitleResultTypeBilingualTranslationOnTop

	scanner := bufio.NewScanner(file)
	var block []string

	for scanner.Scan() {
		line := scanner.Text()
		// 空行代表一个字幕块的结束
		if line == "" {
			if len(block) > 0 {
				util.ProcessBlock(block, targetLanguageSrtFile, targetLanguageTextFile, originLanguageSrtFile, originLanguageTextFile, isTargetOnTop)
				block = nil
			}
		} else {
			block = append(block, line)
		}
	}
	// 处理文件末尾的字幕块
	if len(block) > 0 {
		util.ProcessBlock(block, targetLanguageSrtFile, targetLanguageTextFile, originLanguageSrtFile, originLanguageTextFile, isTargetOnTop)
	}

	if err = scanner.Err(); err != nil {
		log.GetLogger().Error("audioToSubtitle splitSrt scan bilingual srt file error", zap.Any("stepParam", stepParam), zap.Error(err))
		return fmt.Errorf("audioToSubtitle splitSrt scan bilingual srt file error: %w", err)
	}
	// 添加原语言单语字幕
	subtitleInfo := types.SubtitleFileInfo{
		Path:               originLanguageSrtFilePath,
		LanguageIdentifier: string(stepParam.OriginLanguage),
	}
	if stepParam.UserUILanguage == types.LanguageNameEnglish {
		subtitleInfo.Name = types.GetStandardLanguageName(stepParam.OriginLanguage) + " Subtitle"
	} else if stepParam.UserUILanguage == types.LanguageNameSimplifiedChinese {
		subtitleInfo.Name = types.GetStandardLanguageName(stepParam.OriginLanguage) + " 单语字幕"
	}
	stepParam.SubtitleInfos = append(stepParam.SubtitleInfos, subtitleInfo)
	// 添加目标语言单语字幕
	if stepParam.SubtitleResultType == types.SubtitleResultTypeTargetOnly || stepParam.SubtitleResultType == types.SubtitleResultTypeBilingualTranslationOnBottom || stepParam.SubtitleResultType == types.SubtitleResultTypeBilingualTranslationOnTop {
		subtitleInfo = types.SubtitleFileInfo{
			Path:               targetLanguageSrtFilePath,
			LanguageIdentifier: string(stepParam.TargetLanguage),
		}
		if stepParam.UserUILanguage == types.LanguageNameEnglish {
			subtitleInfo.Name = types.GetStandardLanguageName(stepParam.TargetLanguage) + " Subtitle"
		} else if stepParam.UserUILanguage == types.LanguageNameSimplifiedChinese {
			subtitleInfo.Name = types.GetStandardLanguageName(stepParam.TargetLanguage) + " 单语字幕"
		}
		stepParam.SubtitleInfos = append(stepParam.SubtitleInfos, subtitleInfo)
	}
	// 添加双语字幕
	if stepParam.SubtitleResultType == types.SubtitleResultTypeBilingualTranslationOnTop || stepParam.SubtitleResultType == types.SubtitleResultTypeBilingualTranslationOnBottom {
		subtitleInfo = types.SubtitleFileInfo{
			Path:               stepParam.BilingualSrtFilePath,
			LanguageIdentifier: "bilingual",
		}
		if stepParam.UserUILanguage == types.LanguageNameEnglish {
			subtitleInfo.Name = "Bilingual Subtitle"
		} else if stepParam.UserUILanguage == types.LanguageNameSimplifiedChinese {
			subtitleInfo.Name = "双语字幕"
		}
		stepParam.SubtitleInfos = append(stepParam.SubtitleInfos, subtitleInfo)
		// 供生成配音使用
		stepParam.TtsSourceFilePath = stepParam.BilingualSrtFilePath
	}

	log.GetLogger().Info("audioToSubtitle.splitSrt end", zap.Any("task id", stepParam.TaskId))
	return nil
}

func getSentenceTimestamps(words []types.Word, sentence string, lastTs float64, language types.StandardLanguageName) (types.SrtSentence, []types.Word, float64, error) {
	var srtSt types.SrtSentence
	var sentenceWordList []string
	sentenceWords := make([]types.Word, 0)
	if language == types.LanguageNameEnglish || language == types.LanguageNameGerman || language == types.LanguageNameTurkish || language == types.LanguageNameRussian { // 处理方式不同
		sentenceWordList = util.SplitSentence(sentence)
		if len(sentenceWordList) == 0 {
			return srtSt, sentenceWords, 0, fmt.Errorf("getSentenceTimestamps sentence is empty")
		}

		thisLastTs := lastTs
		sentenceWordIndex := 0
		wordNow := words[sentenceWordIndex]
		for _, sentenceWord := range sentenceWordList {
			for sentenceWordIndex < len(words) {
				for sentenceWordIndex < len(words) && !strings.EqualFold(words[sentenceWordIndex].Text, sentenceWord) {
					sentenceWordIndex++
				}

				if sentenceWordIndex >= len(words) {
					break
				}

				wordNow = words[sentenceWordIndex]
				if wordNow.Start < thisLastTs {
					sentenceWordIndex++
					continue
				} else {
					break
				}
			}

			if sentenceWordIndex >= len(words) {
				sentenceWords = append(sentenceWords, types.Word{
					Text: sentenceWord,
				})
				sentenceWordIndex = 0
				continue
			}

			sentenceWords = append(sentenceWords, wordNow)
			sentenceWordIndex = 0
		}

		beginWordIndex, endWordIndex := findMaxIncreasingSubArray(sentenceWords)
		if (endWordIndex - beginWordIndex) == 0 {
			return srtSt, sentenceWords, 0, errors.New("getSentenceTimestamps no valid sentence")
		}

		// 找到最大连续子数组后，再去找整个句子开始和结束的时间戳
		beginWord := sentenceWords[beginWordIndex]
		endWord := sentenceWords[endWordIndex-1]
		if endWordIndex-beginWordIndex == len(sentenceWords) {
			srtSt.Start = beginWord.Start
			srtSt.End = endWord.End
			thisLastTs = endWord.End
			return srtSt, sentenceWords, thisLastTs, nil
		}

		if beginWordIndex > 0 {
			for i, j := beginWordIndex-1, beginWord.Num-1; i >= 0 && j >= 0; {
				if words[j].Text == "" {
					j--
					continue
				}
				if strings.EqualFold(words[j].Text, sentenceWords[i].Text) {
					beginWord = words[j]
					sentenceWords[i] = beginWord
				} else {
					break
				}

				i--
				j--
			}
		}

		if endWordIndex < len(sentenceWords) {
			for i, j := endWordIndex, endWord.Num+1; i < len(sentenceWords) && j < len(words); {
				if words[j].Text == "" {
					j++
					continue
				}
				if strings.EqualFold(words[j].Text, sentenceWords[i].Text) {
					endWord = words[j]
					sentenceWords[i] = endWord
				} else {
					break
				}

				i++
				j++
			}
		}

		if beginWord.Num > sentenceWords[0].Num && beginWord.Num-sentenceWords[0].Num < 10 {
			beginWord = sentenceWords[0]
		}

		if sentenceWords[len(sentenceWords)-1].Num > endWord.Num && sentenceWords[len(sentenceWords)-1].Num-endWord.Num < 10 {
			endWord = sentenceWords[len(sentenceWords)-1]
		}

		srtSt.Start = beginWord.Start
		if srtSt.Start < thisLastTs {
			srtSt.Start = thisLastTs
		}
		srtSt.End = endWord.End
		if beginWord.Num != endWord.Num && endWord.End > thisLastTs {
			thisLastTs = endWord.End
		}

		return srtSt, sentenceWords, thisLastTs, nil
	} else {
		sentenceWordList = strings.Split(util.GetRecognizableString(sentence), "")
		if len(sentenceWordList) == 0 {
			return srtSt, sentenceWords, 0, errors.New("getSentenceTimestamps sentence is empty")
		}

		// 这里的sentence words不是字面上连续的，而是可能有重复，可读连续的用下面的readable
		readableSentenceWords := make([]types.Word, 0)
		thisLastTs := lastTs
		sentenceWordIndex := 0
		wordNow := words[sentenceWordIndex]
		for _, sentenceWord := range sentenceWordList {
			for sentenceWordIndex < len(words) {
				if !strings.EqualFold(words[sentenceWordIndex].Text, sentenceWord) && !strings.HasPrefix(words[sentenceWordIndex].Text, sentenceWord) {
					sentenceWordIndex++
				} else {
					wordNow = words[sentenceWordIndex]
					if wordNow.Start >= thisLastTs {
						// 记录下来，但还要继续往后找
						sentenceWords = append(sentenceWords, wordNow)
					}
					sentenceWordIndex++
				}
			}
			// 当前sentenceWord已经找完了
			sentenceWordIndex = 0

		}
		// 对于sentence每个词，已经尝试找到了它的[]Word
		var beginWordIndex, endWordIndex int
		beginWordIndex, endWordIndex, readableSentenceWords = jumpFindMaxIncreasingSubArray(sentenceWords)
		if (endWordIndex - beginWordIndex) == 0 {
			return srtSt, readableSentenceWords, 0, errors.New("getSentenceTimestamps no valid sentence")
		}

		beginWord := sentenceWords[beginWordIndex]
		endWord := sentenceWords[endWordIndex]

		srtSt.Start = beginWord.Start
		if srtSt.Start < thisLastTs {
			srtSt.Start = thisLastTs
		}
		srtSt.End = endWord.End
		if beginWord.Num != endWord.Num && endWord.End > thisLastTs {
			thisLastTs = endWord.End
		}

		return srtSt, readableSentenceWords, thisLastTs, nil
	}
}

// 找到 Num 值递增的最大连续子数组
func findMaxIncreasingSubArray(words []types.Word) (int, int) {
	if len(words) == 0 {
		return 0, 0
	}

	// 用于记录当前最大递增子数组的起始索引和长度
	maxStart, maxLen := 0, 1
	// 用于记录当前递增子数组的起始索引和长度
	currStart, currLen := 0, 1

	for i := 1; i < len(words); i++ {
		if words[i].Num == words[i-1].Num+1 {
			// 当前元素比前一个元素大，递增序列继续
			currLen++
		} else {
			// 递增序列结束，检查是否是最长的递增序列
			if currLen > maxLen {
				maxStart = currStart
				maxLen = currLen
			}
			// 重新开始新的递增序列
			currStart = i
			currLen = 1
		}
	}

	// 最后需要再检查一次，因为最大递增子数组可能在数组的末尾
	if currLen > maxLen {
		maxStart = currStart
		maxLen = currLen
	}

	// 返回最大递增子数组
	return maxStart, maxStart + maxLen
}

// 跳跃（非连续）找到 Num 值递增的最大子数组
func jumpFindMaxIncreasingSubArray(words []types.Word) (int, int, []types.Word) {
	if len(words) == 0 {
		return -1, -1, nil
	}

	// dp[i] 表示以 words[i] 结束的递增子数组的长度
	dp := make([]int, len(words))
	// prev[i] 用来记录与当前递增子数组相连的前一个元素的索引
	prev := make([]int, len(words))

	// 初始化，所有的 dp[i] 都是 1，因为每个元素本身就是一个长度为 1 的子数组
	for i := 0; i < len(words); i++ {
		dp[i] = 1
		prev[i] = -1
	}

	maxLen := 0
	startIdx := -1
	endIdx := -1

	// 遍历每一个元素
	for i := 1; i < len(words); i++ {
		// 对比每个元素与之前的元素，检查是否可以构成递增子数组
		for j := 0; j < i; j++ {
			if words[i].Num == words[j].Num+1 {
				if dp[i] < dp[j]+1 {
					dp[i] = dp[j] + 1
					prev[i] = j
				}
			}
		}

		// 更新最大子数组长度和索引
		if dp[i] > maxLen {
			maxLen = dp[i]
			endIdx = i
		}
	}

	// 如果未找到递增子数组，直接返回
	if endIdx == -1 {
		return -1, -1, nil
	}

	// 回溯找到子数组的起始索引
	startIdx = endIdx
	for prev[startIdx] != -1 {
		startIdx = prev[startIdx]
	}

	// 构造结果子数组
	result := []types.Word{}
	for i := startIdx; i != -1; i = prev[i] {
		result = append(result, words[i])
	}

	// 由于是从后往前构造的子数组，需要反转
	for i, j := 0, len(result)-1; i < j; i, j = i+1, j-1 {
		result[i], result[j] = result[j], result[i]
	}

	return startIdx, endIdx, result
}

func (s Service) generateTimestamps(taskId, basePath string, originLanguage types.StandardLanguageName,
	resultType types.SubtitleResultType, audioFile *types.SmallAudio, originLanguageWordOneLine int) error {
	// 判断有没有文本
	srtNoTsFile, err := os.Open(audioFile.SrtNoTsFile)
	if err != nil {
		log.GetLogger().Error("audioToSubtitle generateTimestamps open SrtNoTsFile error", zap.String("taskId", taskId), zap.Error(err))
		return fmt.Errorf("audioToSubtitle generateTimestamps open SrtNoTsFile error: %w", err)
	}
	scanner := bufio.NewScanner(srtNoTsFile)
	if scanner.Scan() {
		if strings.Contains(scanner.Text(), "[无文本]") {
			return nil
		}
	}
	srtNoTsFile.Close()
	// 获取原始无时间戳字幕内容
	srtBlocks, err := util.ParseSrtNoTsToSrtBlock(audioFile.SrtNoTsFile)
	if err != nil {
		log.GetLogger().Error("audioToSubtitle generateTimestamps read SrtBlocks error", zap.String("taskId", taskId), zap.Error(err))
		return fmt.Errorf("audioToSubtitle generateTimestamps read SrtBlocks error: %w", err)
	}
	if len(srtBlocks) == 0 {
		return nil
	}

	// 获取每个字幕块的时间戳
	var lastTs float64
	shortOriginSrtMap := make(map[int][]util.SrtBlock, 0)
	for _, srtBlock := range srtBlocks {
		if srtBlock.OriginLanguageSentence == "" {
			continue
		}
		sentenceTs, sentenceWords, ts, err := getSentenceTimestamps(audioFile.TranscriptionData.Words, srtBlock.OriginLanguageSentence, lastTs, originLanguage)
		if err != nil || ts < lastTs {
			continue
		}

		tsOffset := float64(config.Conf.App.SegmentDuration) * 60 * float64(audioFile.Num-1)
		srtBlock.Timestamp = fmt.Sprintf("%s --> %s", util.FormatTime(float32(sentenceTs.Start+tsOffset)), util.FormatTime(float32(sentenceTs.End+tsOffset)))

		// 生成短句子的英文字幕
		var (
			originSentence string
			startWord      types.Word
			endWord        types.Word
		)

		if len(sentenceWords) <= originLanguageWordOneLine {
			shortOriginSrtMap[srtBlock.Index] = append(shortOriginSrtMap[srtBlock.Index], util.SrtBlock{
				Index:                  srtBlock.Index,
				Timestamp:              fmt.Sprintf("%s --> %s", util.FormatTime(float32(sentenceTs.Start+tsOffset)), util.FormatTime(float32(sentenceTs.End+tsOffset))),
				OriginLanguageSentence: srtBlock.OriginLanguageSentence,
			})
			lastTs = ts
			continue
		}

		thisLineWord := originLanguageWordOneLine
		if len(sentenceWords) > originLanguageWordOneLine && len(sentenceWords) <= 2*originLanguageWordOneLine {
			thisLineWord = len(sentenceWords)/2 + 1
		} else if len(sentenceWords) > 2*originLanguageWordOneLine && len(sentenceWords) <= 3*originLanguageWordOneLine {
			thisLineWord = len(sentenceWords)/3 + 1
		} else if len(sentenceWords) > 3*originLanguageWordOneLine && len(sentenceWords) <= 4*originLanguageWordOneLine {
			thisLineWord = len(sentenceWords)/4 + 1
		} else if len(sentenceWords) > 4*originLanguageWordOneLine && len(sentenceWords) <= 5*originLanguageWordOneLine {
			thisLineWord = len(sentenceWords)/5 + 1
		}

		i := 1
		nextStart := true
		for _, word := range sentenceWords {
			if nextStart {
				startWord = word
				if startWord.Start < lastTs {
					startWord.Start = lastTs
				}
				if startWord.Start < endWord.End {
					startWord.Start = endWord.End
				}

				if startWord.Start < sentenceTs.Start {
					startWord.Start = sentenceTs.Start
				}
				// 首个单词的开始时间戳大于句子的结束时间戳，说明这个单词找错了，放弃掉
				if startWord.End > sentenceTs.End {
					originSentence += word.Text + " "
					continue
				}
				originSentence += word.Text + " "
				endWord = startWord
				i++
				nextStart = false
				continue
			}

			originSentence += word.Text + " "
			if endWord.End < word.End {
				endWord = word
			}

			if endWord.End > sentenceTs.End {
				endWord.End = sentenceTs.End
			}

			if i%thisLineWord == 0 && i > 1 {
				shortOriginSrtMap[srtBlock.Index] = append(shortOriginSrtMap[srtBlock.Index], util.SrtBlock{
					Index:                  srtBlock.Index,
					Timestamp:              fmt.Sprintf("%s --> %s", util.FormatTime(float32(startWord.Start+tsOffset)), util.FormatTime(float32(endWord.End+tsOffset))),
					OriginLanguageSentence: originSentence,
				})
				originSentence = ""
				nextStart = true
			}
			i++
		}

		if originSentence != "" {
			shortOriginSrtMap[srtBlock.Index] = append(shortOriginSrtMap[srtBlock.Index], util.SrtBlock{
				Index:                  srtBlock.Index,
				Timestamp:              fmt.Sprintf("%s --> %s", util.FormatTime(float32(startWord.Start+tsOffset)), util.FormatTime(float32(endWord.End+tsOffset))),
				OriginLanguageSentence: originSentence,
			})
		}
		lastTs = ts
	}

	// 保存带时间戳的原始字幕
	finalBilingualSrtFileName := fmt.Sprintf("%s/%s", basePath, fmt.Sprintf(types.SubtitleTaskSplitBilingualSrtFileNamePattern, audioFile.Num))
	finalBilingualSrtFile, err := os.Create(finalBilingualSrtFileName)
	if err != nil {
		log.GetLogger().Error("audioToSubtitle generateTimestamps create bilingual srt file error", zap.String("taskId", taskId), zap.Error(err))
		return fmt.Errorf("audioToSubtitle generateTimestamps create bilingual srt file error: %w", err)
	}
	defer finalBilingualSrtFile.Close()

	// 写入字幕文件
	for _, srtBlock := range srtBlocks {
		_, _ = finalBilingualSrtFile.WriteString(fmt.Sprintf("%d\n", srtBlock.Index))
		_, _ = finalBilingualSrtFile.WriteString(srtBlock.Timestamp + "\n")
		if resultType == types.SubtitleResultTypeBilingualTranslationOnTop {
			_, _ = finalBilingualSrtFile.WriteString(srtBlock.TargetLanguageSentence + "\n")
			_, _ = finalBilingualSrtFile.WriteString(srtBlock.OriginLanguageSentence + "\n\n")
		} else {
			// on bottom 或者单语类型，都用on bottom
			_, _ = finalBilingualSrtFile.WriteString(srtBlock.OriginLanguageSentence + "\n")
			_, _ = finalBilingualSrtFile.WriteString(srtBlock.TargetLanguageSentence + "\n\n")
		}
	}

	// 保存带时间戳的字幕,长中文+短英文（示意，也支持其他语言）
	srtShortOriginMixedFileName := fmt.Sprintf("%s/%s", basePath, fmt.Sprintf(types.SubtitleTaskSplitShortOriginMixedSrtFileNamePattern, audioFile.Num))
	srtShortOriginMixedFile, err := os.Create(srtShortOriginMixedFileName)
	if err != nil {
		log.GetLogger().Error("audioToSubtitle generateTimestamps create srtShortOriginMixedFile err", zap.String("taskId", taskId), zap.Error(err))
		return fmt.Errorf("audioToSubtitle generateTimestamps create srtShortOriginMixedFile err: %w", err)
	}
	defer srtShortOriginMixedFile.Close()

	// 保存带时间戳的短英文字幕
	srtShortOriginFileName := fmt.Sprintf("%s/%s", basePath, fmt.Sprintf(types.SubtitleTaskSplitShortOriginSrtFileNamePattern, audioFile.Num))
	srtShortOriginFile, err := os.Create(srtShortOriginFileName)
	if err != nil {
		log.GetLogger().Error("audioToSubtitle generateTimestamps create srtShortOriginFile err", zap.String("taskId", taskId), zap.Error(err))
		return fmt.Errorf("audioToSubtitle generateTimestamps create srtShortOriginFile err: %w", err)
	}
	defer srtShortOriginMixedFile.Close()

	mixedSrtNum := 1
	shortSrtNum := 1
	// 写入短英文混合字幕文件
	for _, srtBlock := range srtBlocks {
		srtShortOriginMixedFile.WriteString(fmt.Sprintf("%d\n", mixedSrtNum))
		srtShortOriginMixedFile.WriteString(srtBlock.Timestamp + "\n")
		srtShortOriginMixedFile.WriteString(srtBlock.TargetLanguageSentence + "\n\n")
		mixedSrtNum++
		shortOriginSentence := shortOriginSrtMap[srtBlock.Index]
		for _, shortOriginBlock := range shortOriginSentence {
			srtShortOriginMixedFile.WriteString(fmt.Sprintf("%d\n", mixedSrtNum))
			srtShortOriginMixedFile.WriteString(shortOriginBlock.Timestamp + "\n")
			srtShortOriginMixedFile.WriteString(shortOriginBlock.OriginLanguageSentence + "\n\n")
			mixedSrtNum++

			srtShortOriginFile.WriteString(fmt.Sprintf("%d\n", shortSrtNum))
			srtShortOriginFile.WriteString(shortOriginBlock.Timestamp + "\n")
			srtShortOriginFile.WriteString(shortOriginBlock.OriginLanguageSentence + "\n\n")
			shortSrtNum++
		}
	}

	return nil
}

func (s Service) splitTextAndTranslate(taskId, baseTaskPath string, targetLanguage types.StandardLanguageName, enableModalFilter bool, audioFile *types.SmallAudio) error {
	var (
		splitContent string
		splitPrompt  string
		err          error
	)
	if enableModalFilter {
		splitPrompt = fmt.Sprintf(types.SplitTextPromptWithModalFilter, types.GetStandardLanguageName(targetLanguage))
	} else {
		splitPrompt = fmt.Sprintf(types.SplitTextPrompt, types.GetStandardLanguageName(targetLanguage))
	}
	if audioFile.TranscriptionData.Text == "" {
		return fmt.Errorf("audioToSubtitle splitTextAndTranslate audioFile.TranscriptionData.Text is empty")
	}
	// 最多尝试4次获取有效的翻译结果
	for i := 0; i < 4; i++ {
		splitContent, err = s.ChatCompleter.ChatCompletion(splitPrompt + audioFile.TranscriptionData.Text)
		if err != nil {
			log.GetLogger().Warn("audioToSubtitle splitTextAndTranslate ChatCompletion error, retrying...",
				zap.Any("taskId", taskId), zap.Int("attempt", i+1), zap.Error(err))
			continue
		}

		// 验证返回内容的格式和原文匹配度
		if isValidSplitContent(splitContent, audioFile.TranscriptionData.Text) {
			break
		}

		log.GetLogger().Warn("audioToSubtitle splitTextAndTranslate invalid response format or content mismatch, retrying...",
			zap.Any("taskId", taskId), zap.Int("attempt", i+1))
		err = fmt.Errorf("invalid split content format or content mismatch")
	}

	if err != nil {
		log.GetLogger().Error("audioToSubtitle splitTextAndTranslate failed after retries", zap.Any("taskId", taskId), zap.Error(err))
		return fmt.Errorf("audioToSubtitle splitTextAndTranslate error: %w", err)
	}

	// 保存不带时间戳的原始字幕
	originNoTsSrtFile := fmt.Sprintf("%s/%s", baseTaskPath, fmt.Sprintf(types.SubtitleTaskSplitSrtNoTimestampFileNamePattern, audioFile.Num))
	err = os.WriteFile(originNoTsSrtFile, []byte(splitContent), 0644)
	if err != nil {
		log.GetLogger().Error("audioToSubtitle splitTextAndTranslate write originNoTsSrtFile err", zap.Any("taskId", taskId), zap.Error(err))
		return fmt.Errorf("audioToSubtitle splitTextAndTranslate write originNoTsSrtFile err: %w", err)
	}

	audioFile.SrtNoTsFile = originNoTsSrtFile
	return nil
}

// isValidSplitContent 验证分割后的内容是否符合格式要求，并检查原文字数是否与输入文本相近
func isValidSplitContent(splitContent, originalText string) bool {
	// 处理空内容情况
	if splitContent == "" || originalText == "" {
		return splitContent == "" && originalText == ""
	}

	// 处理无文本标记
	if strings.Contains(splitContent, "[无文本]") {
		return originalText == "" || len(strings.TrimSpace(originalText)) < 10
	}

	lines := strings.Split(splitContent, "\n")
	if len(lines) < 3 { // 至少需要一个完整的块
		return false
	}

	var originalLines []string
	var isValidFormat bool

	// 验证格式并提取原文
	for i := 0; i < len(lines); i++ {
		line := strings.TrimSpace(lines[i])
		if line == "" {
			continue
		}

		// 检查是否为序号行
		if _, err := strconv.Atoi(line); err == nil {
			if i+2 >= len(lines) {
				log.GetLogger().Warn("audioToSubtitle invaild Format", zap.Any("splitContent", splitContent), zap.Any("line", line))
				return false
			}
			// 收集原文行（第三行），并去除方括号
			originalLine := strings.TrimSpace(lines[i+2])
			originalLine = strings.TrimPrefix(originalLine, "[")
			originalLine = strings.TrimSuffix(originalLine, "]")
			originalLines = append(originalLines, originalLine)
			i += 2 // 跳过翻译行和原文行
			isValidFormat = true
		}
	}

	if !isValidFormat || len(originalLines) == 0 {
		log.GetLogger().Warn("audioToSubtitle invaild Format", zap.Any("splitContent", splitContent))
		return false
	}

	// 合并原文并比较字数
	combinedOriginal := strings.Join(originalLines, "")
	originalTextLength := len(strings.TrimSpace(originalText))
	combinedLength := len(strings.TrimSpace(combinedOriginal))

	// 允许200字符的误差
	return math.Abs(float64(originalTextLength-combinedLength)) <= 200
}<|MERGE_RESOLUTION|>--- conflicted
+++ resolved
@@ -14,11 +14,8 @@
 	"os"
 	"os/exec"
 	"path/filepath"
-<<<<<<< HEAD
 	"strconv"
-=======
 	"runtime/debug"
->>>>>>> 15cd3a2e
 	"strings"
 	"sync"
 
